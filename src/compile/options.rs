--- conflicted
+++ resolved
@@ -3,9 +3,8 @@
 //! This module defines the options structure used to tweak
 //! compilation output.
 
-use serde::Deserialize;
+use super::linker::Linker;
 use crate::low_loader::pass_manager as pm;
-use super::linker::Linker;
 
 /// Compilation Options
 ///
@@ -16,31 +15,8 @@
     pub dump_ir: bool,
     /// Optimisation level to use when emitting code
     pub opt_level: OptimisationLevel,
-<<<<<<< HEAD
     /// Linker option
     pub linker: Option<Linker>,
-=======
-	/// How to perform the link
-	pub link_kind: LinkKind,
-}
-
-/// Kinds of linking supported by the compiler. Maybe LTO supported in
-/// the future.
-#[derive(Debug,Deserialize)]
-pub enum LinkKind {
-	/// LLVM IL emit
-	IL,
-	/// LLVM Bitcode
-	Bitcode,
-	/// Object files
-	Object,
-}
-
-impl std::default::Default for LinkKind {
-	fn default() -> Self {
-		LinkKind::Object
-	}
->>>>>>> a2d595cf
 }
 
 /// Optimisation levels
@@ -77,17 +53,13 @@
         CompilationOptions { opt_level, ..self }
     }
 
-<<<<<<< HEAD
     /// Set the linker command to use
     pub fn with_linker(self, linker: Linker) -> Self {
-        CompilationOptions { linker: Some(linker), ..self }
+        CompilationOptions {
+            linker: Some(linker),
+            ..self
+        }
     }
-=======
-	/// Set the link kind for the compiler
-	pub fn with_link_kind(self, link_kind: LinkKind) -> Self {
-		CompilationOptions { link_kind, ..self }
-	}
->>>>>>> a2d595cf
 }
 
 impl Default for OptimisationLevel {
